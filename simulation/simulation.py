--- conflicted
+++ resolved
@@ -31,15 +31,8 @@
 # SafetyChecker imports
 from safety_checker.safety_checker import SafetyChecker
 
-
-<<<<<<< HEAD
-
-
-
-def run_simulation(process=0, num_episodes=500, return_dict=None, seed_number=0, render=True, use_safety_filter=False):
-=======
-def run_simulation(process=0, num_episodes=500, return_dict=None, seed_number=0, base_vel_command_type="human" ,render=True):
->>>>>>> 7a069b01
+def run_simulation(process=0, num_episodes=500, return_dict=None, seed_number=0, base_vel_command_type="human" ,render=True, use_safety_filter=False):
+
     
     np.set_printoptions(precision=3, suppress=True)
     np.random.seed(seed_number) 
@@ -315,16 +308,13 @@
 
                 if(return_dict is not None):
                     return_dict['process'+str(process)+'_ctrl_state_history_ep'+str(episode_num)] = np.array(ctrl_state_history).reshape(-1, len(ctrl_state))
-<<<<<<< HEAD
-                    return_dict['process'+str(process)+'_success_rate_ep'+str(episode_num)] = int(not is_terminated_basic or not is_truncated)
-=======
+
                     if(is_terminated or is_truncated):
                         return_dict['process'+str(process)+'_success_rate_ep'+str(episode_num)] = 0
                     else:
                         return_dict['process'+str(process)+'_success_rate_ep'+str(episode_num)] = 1
                 
                 break
->>>>>>> 7a069b01
 
 
     env.close()
